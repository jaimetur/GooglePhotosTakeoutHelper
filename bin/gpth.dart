import 'dart:io';

import 'package:args/args.dart';
import 'package:console_bars/console_bars.dart';
import 'package:gpth/date_extractor.dart';
import 'package:gpth/extras.dart';
import 'package:gpth/folder_classify.dart';
import 'package:gpth/grouping.dart';
import 'package:gpth/interactive.dart' as interactive;
import 'package:gpth/media.dart';
import 'package:gpth/moving.dart';
import 'package:gpth/utils.dart';
import 'package:path/path.dart' as p;

const helpText = """GooglePhotosTakeoutHelper v$version - The Dart successor

gpth is ment to help you with exporting your photos from Google Photos.

First, go to https://takeout.google.com/ , deselect all and select only Photos.
When ready, download all .zips, and extract them into *one* folder.
(Auto-extracting works only in interactive mode)

Then, run: gpth --input "folder/with/all/takeouts" --output "your/output/folder"
...and gpth will parse and organize all photos into one big chronological folder
""";
const barWidth = 40;

void main(List<String> arguments) async {
  final parser = ArgParser()
    ..addFlag('help', abbr: 'h', negatable: false)
    ..addOption(
      'fix',
      help: 'Folder with any photos to fix dates. '
          'This skips whole "GoogleTakeout" procedure.'
          'It is here because gpth has some cool heuristics to determine date '
          'of a photo, and this can be handy in many situations :)',
    )
    ..addFlag('interactive',
        help: 'Use interactive mode. Type this in case auto-detection fails, '
            'or you *really* want to combine advanced options with prompts')
    ..addOption('input',
        abbr: 'i', help: 'Input folder with *all* takeouts *extracted*. ')
    ..addOption('output',
        abbr: 'o', help: 'Output folder where all photos will land')
    ..addOption(
      'albums',
      help: 'What to do about albums?',
      allowed: interactive.albumOptions.keys,
      allowedHelp: interactive.albumOptions,
      defaultsTo: 'shortcut',
    )
    ..addOption('divide-to-dates',
        help: 'Divide output to folders by nothing/year/month/day',
        allowed: ['0', '1', '2', '3'])
    ..addFlag('skip-extras', help: 'Skip extra images (like -edited etc)')
    ..addFlag(
      'guess-from-name',
      help: 'Try to guess file dates from their names',
      defaultsTo: true,
    )
    ..addFlag(
      'copy',
      help: "Copy files instead of moving them.\n"
          "This is usually slower, and uses extra space, "
          "but doesn't break your input folder",
    )
    ..addFlag(
<<<<<<< HEAD
      'transform-pixel-mp', 
      help: 'Transform Pixel .MP or .MV extensions to ".mp4"');
=======
      'update-creation-time', 
      help: "Set creation time equal to the last "
      'modification date at the end of the program.'
      'Only Windows supported'
    );
>>>>>>> 4c7139ce
  final args = <String, dynamic>{};
  try {
    final res = parser.parse(arguments);
    for (final key in res.options) {
      args[key] = res[key];
    }
    interactive.indeed =
        args['interactive'] || (res.arguments.isEmpty && stdin.hasTerminal);
  } on FormatException catch (e) {
    // don't print big ass trace
    error('$e');
    quit(2);
  } catch (e) {
    // any other exceptions (args must not be null)
    error('$e');
    quit(100);
  }

  if (args['help']) {
    print(helpText);
    print(parser.usage);
    return;
  }

  if (interactive.indeed) {
    // greet user
    await interactive.greet();
    print('');
    // ask for everything
    // @Deprecated('Interactive unzipping is suspended for now!')
    // final zips = await interactive.getZips();
    late Directory inDir;
    try {
      inDir = await interactive.getInputDir();
    } catch (e) {
      print("Hmm, interactive selecting input dir crashed... \n"
          "it looks like you're running in headless/on Synology/NAS...\n"
          "If so, you have to use cli options - run 'gpth --help' to see them");
      exit(69);
    }
    print('');
    final out = await interactive.getOutput();
    print('');
    args['divide-to-dates'] = await interactive.askDivideDates();
    print('');
    args['modify-json'] = await interactive.askModifyJson();
    print('');
    args['albums'] = await interactive.askAlbums();
    print('');
<<<<<<< HEAD
    args['transform-pixel-mp'] = await interactive.askTransformPixelMP();
    print('');
=======
    if (Platform.isWindows){ //Only in windows is going to ask
      args['update-creation-time'] = await interactive.askChangeCreationTime();
      print('');
    }
>>>>>>> 4c7139ce

    // @Deprecated('Interactive unzipping is suspended for now!')
    // // calculate approx space required for everything
    // final cumZipsSize = zips.map((e) => e.lengthSync()).reduce((a, b) => a + b);
    // final requiredSpace = (cumZipsSize * 2) + 256 * 1024 * 1024;
    // await interactive.freeSpaceNotice(requiredSpace, out); // and notify this
    // print('');
    //
    // final unzipDir = Directory(p.join(out.path, '.gpth-unzipped'));
    // args['input'] = unzipDir.path;
    args['input'] = inDir.path;
    args['output'] = out.path;
    //
    // await interactive.unzip(zips, unzipDir);
    // print('');
  }

  // elastic list of extractors - can add/remove with cli flags
  // those are in order of reliability -
  // if one fails, only then later ones will be used
  final dateExtractors = <DateTimeExtractor>[
    jsonExtractor,
    exifExtractor,
    if (args['guess-from-name']) guessExtractor,
    // this is potentially *dangerous* - see:
    // https://github.com/TheLastGimbus/GooglePhotosTakeoutHelper/issues/175
    (f) => jsonExtractor(f, tryhard: true),
  ];

  /// ##### Occasional Fix mode #####

  if (args['fix'] != null) {
    // i was thing if not to move this to outside file, but let's leave for now
    print('========== FIX MODE ==========');
    print('I will go through all files in folder that you gave me');
    print('and try to set each file to correct lastModified value');
    final dir = Directory(args['fix']);
    if (!await dir.exists()) {
      error("directory to fix doesn't exist :/");
      quit(11);
    }
    var set = 0;
    var notSet = 0;
    await for (final file in dir.list(recursive: true).wherePhotoVideo()) {
      DateTime? date;
      for (final extractor in dateExtractors) {
        date = await extractor(file);
        if (date != null) {
          await file.setLastModified(date);
          set++;
          break;
        }
      }
      if (date == null) notSet++;
    }
    print('FINISHED!');
    print('$set set✅');
    print('$notSet not set❌');
    return;
  }

  /// ###############################

  /// ##### Parse all options and check if alright #####

  if (args['input'] == null) {
    error("No --input folder specified :/");
    quit(10);
  }
  if (args['output'] == null) {
    error("No --output folder specified :/");
    quit(10);
  }
  final input = Directory(args['input']);
  final output = Directory(args['output']);
  if (!await input.exists()) {
    error("Input folder does not exist :/");
    quit(11);
  }
  // all of this logic is to prevent user easily blowing output folder
  // by running command two times
  if (await output.exists() &&
      !await output
          .list()
          // allow input folder to be inside output
          .where((e) => p.absolute(e.path) != p.absolute(args['input']))
          .isEmpty) {
    if (await interactive.askForCleanOutput()) {
      await for (final file in output
          .list()
          // delete everything except input folder if there
          .where((e) => p.absolute(e.path) != p.absolute(args['input']))) {
        await file.delete(recursive: true);
      }
    }
  }
  await output.create(recursive: true);

  if (args['modify-json'].toString() == "0") {
    print('Fixing JSON files. Removing suffix (this may take some time)...');
    await renameIncorrectJsonFiles(input);
  }

  /// ##################################################

  // Okay, time to explain the structure of things here
  // We create a list of Media objects, and fill it with everything we find
  // in "year folders". Then, we play *mutably* with this list - fill Media's
  // with guess DateTime's, remove duplicates from this list.
  //
  // No shitheads, you did not overhear - we *mutate* the whole list and objects
  // inside it. This is not Flutter-ish, but it's not Flutter - it's a small
  // simple script, and this the best solution 😎💯

  // Okay, more details on what will happen here:
  // 1. We find *all* media in either year folders or album folders.
  //    Every single file will be a separate [Media] object.
  //    If given [Media] was found in album folder, it will have it noted
  // 2. We [removeDuplicates] - if two files in same/null album have same hash,
  //    one will be removed. Note that there are still duplicates from different
  //    albums left. This is intentional
  // 3. We guess their dates. Functions in [dateExtractors] are used in order
  //    from most to least accurate
  // 4. Now we [findAlbums]. This will analyze [Media] that have same hashes,
  //    and leave just one with all [albums] filled.
  //    final exampleMedia = [
  //      Media('lonePhoto.jpg'),
  //      Media('photo1.jpg, albums=null),
  //      Media('photo1.jpg, albums={Vacation}),
  //      Media('photo1.jpg, albums={Friends}),
  //    ];
  //    findAlbums(exampleMedia);
  //    exampleMedia == [
  //      Media('lonePhoto.jpg'),
  //      Media('photo1.jpg, albums={Vacation, Friends}),
  //    ];
  //

  /// Big global media list that we'll work on
  final media = <Media>[];

  /// All "year folders" that we found
  final yearFolders = <Directory>[];

  /// All album folders - that is, folders that were aside yearFolders and were
  /// not matching "Photos from ...." name
  final albumFolders = <Directory>[];

  /// ##### Find literally *all* photos/videos and add to list #####

  print('Okay, running... searching for everything in input folder...');

  // recursive=true makes it find everything nicely even if user id dumb 😋
  await for (final d in input.list(recursive: true).whereType<Directory>()) {
    if (isYearFolder(d)) {
      yearFolders.add(d);
    } else if (await isAlbumFolder(d)) {
      albumFolders.add(d);
    }
  }
  for (final f in yearFolders) {
    await for (final file in f.list().wherePhotoVideo()) {
      media.add(Media({null: file}));
    }
  }
  for (final a in albumFolders) {
    await for (final file in a.list().wherePhotoVideo()) {
      media.add(Media({albumName(a): file}));
    }
  }

  if (media.isEmpty) {
    await interactive.nothingFoundMessage();
    // @Deprecated('Interactive unzipping is suspended for now!')
    // if (interactive.indeed) {
    //   print('([interactive] removing unzipped folder...)');
    //   await input.delete(recursive: true);
    // }
    quit(13);
  }

  /// ##################################################

  /// ##### Find duplicates #####

  print('Finding duplicates...');

  final countDuplicates = removeDuplicates(media);

  /// ###########################

  /// ##### Potentially skip extras #####

  if (args['skip-extras']) print('Finding "extra" photos (-edited etc)');
  final countExtras = args['skip-extras'] ? removeExtras(media) : 0;

  /// ###################################

  // NOTE FOR MYSELF/whatever:
  // I placed extracting dates *after* removing duplicates.
  // Today i thought to myself - shouldn't this be reversed?
  // Finding correct date is our *biggest* priority, and duplicate that we just
  // removed might have been the chosen one
  //
  // But on the other hand, duplicates must be hash-perfect, so they contain
  // same exifs, and we can just compare length of their names - in 9999% cases,
  // one with shorter name will have json and others will not 🤷
  // ...and we would potentially waste a lot of time searching for all of their
  //    jsons
  // ...so i'm leaving this like that 😎
  //
  // Ps. BUT i've put album merging *after* guess date - notes below

  /// ##### Extracting/predicting dates using given extractors #####

  final barExtract = FillingBar(
    total: media.length,
    desc: "Guessing dates from files",
    width: barWidth,
  );
  for (var i = 0; i < media.length; i++) {
    var q = 0;
    for (final extractor in dateExtractors) {
      final date = await extractor(media[i].firstFile);
      if (date != null) {
        media[i].dateTaken = date;
        media[i].dateTakenAccuracy = q;
        barExtract.increment();
        break;
      }
      // increase this every time - indicate the extraction gets more shitty
      q++;
    }
    if (media[i].dateTaken == null) {
      print("\nCan't get date on ${media[i].firstFile.path}");
    }
  }
  print('');

  /// ##############################################################

  /// ##### Find albums #####

  // I'm placing merging duplicate Media into albums after guessing date for
  // each one individually, because they are in different folder.
  // I wish that, thanks to this, we may find some jsons in albums that would
  // be broken in shithole of big-ass year folders

  print('Finding albums (this may take some time, dont worry :) ...');
  findAlbums(media);

  // Change Pixel Motion Photos extension to .mp4 using a list of Medias.
  // This is done after the dates of files have been defined, and before
  // the files are moved to the output folder, to avoid shortcuts/symlinks problems
  if (args['transform-pixel-mp']) {
    print('Changing .MP or .MV extensions to .mp4 (this may take some time) ...');
    await changeMPExtensions(media, ".mp4");
  }
  print('');

  /// #######################

  // https://github.com/TheLastGimbus/GooglePhotosTakeoutHelper/issues/261
  // If a media is not in a year album (there is no null key) it establishes
  // one from an album as a null key to copy it to ALL_PHOTOS correctly.
  // This will move the album file to ALL_PHOTOS and create the shortcut to
  // the output album folder (if shortcut option is selected).
  // (The inverse will happen if the inverse-shortcut option is selected).
  // If album mode is set to *duplicate-copy* it will not proceed 
  // to avoid moving the same file twice (which would throw an exception)
  if (args['albums'] != 'duplicate-copy'){
    for (final m in media){
      final fileWithKey1 = m.files[null];
      if (fileWithKey1 == null) {
        m.files[null] = m.files.values.first;
      }
    }
  }

  /// #######################
  /// ##### Copy/move files to actual output folder #####

  final barCopy = FillingBar(
    total: outputFileCount(media, args['albums']),
    desc: "${args['copy'] ? 'Copying' : 'Moving'} photos to output folder",
    width: barWidth,
  );
  await moveFiles(
    media,
    output,
    copy: args['copy'],
    divideToDates: args['divide-to-dates'],
    albumBehavior: args['albums'],
  ).listen((_) => barCopy.increment()).asFuture();
  print('');

  // @Deprecated('Interactive unzipping is suspended for now!')
  // // remove unzipped folder if was created
  // if (interactive.indeed) {
  //   print('Removing unzipped folder...');
  //   await input.delete(recursive: true);
  // }

  /// ###################################################

  print('=' * barWidth);
  print('DONE! FREEEEEDOOOOM!!!');
  if (countDuplicates > 0) print('Skipped $countDuplicates duplicates');
  if (args['skip-extras']) print('Skipped $countExtras extras');
  final countPoop = media.where((e) => e.dateTaken == null).length;
  if (countPoop > 0) {
    print("Couldn't find date for $countPoop photos/videos :/");
  }
  print('');
  if (args['update-creation-time']) {
    print('Updating creation time of files to match their modified time in output folder ...');
    await updateCreationTimeRecursively(output);
    print('');
    print('=' * barWidth);
  }
  print(
    "Last thing - I've spent *a ton* of time on this script - \n"
    "if I saved your time and you want to say thanks, you can send me a tip:\n"
    "https://www.paypal.me/TheLastGimbus\n"
    "https://ko-fi.com/thelastgimbus\n"
    "Thank you ❤",
  );
  print('=' * barWidth);
  quit(0);
}<|MERGE_RESOLUTION|>--- conflicted
+++ resolved
@@ -65,16 +65,15 @@
           "but doesn't break your input folder",
     )
     ..addFlag(
-<<<<<<< HEAD
       'transform-pixel-mp', 
-      help: 'Transform Pixel .MP or .MV extensions to ".mp4"');
-=======
+      help: 'Transform Pixel .MP or .MV extensions to ".mp4"'
+    )
+    ..addFlag(
       'update-creation-time', 
       help: "Set creation time equal to the last "
       'modification date at the end of the program.'
       'Only Windows supported'
     );
->>>>>>> 4c7139ce
   final args = <String, dynamic>{};
   try {
     final res = parser.parse(arguments);
@@ -124,15 +123,12 @@
     print('');
     args['albums'] = await interactive.askAlbums();
     print('');
-<<<<<<< HEAD
     args['transform-pixel-mp'] = await interactive.askTransformPixelMP();
     print('');
-=======
     if (Platform.isWindows){ //Only in windows is going to ask
       args['update-creation-time'] = await interactive.askChangeCreationTime();
       print('');
     }
->>>>>>> 4c7139ce
 
     // @Deprecated('Interactive unzipping is suspended for now!')
     // // calculate approx space required for everything
