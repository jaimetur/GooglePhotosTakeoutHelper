--- conflicted
+++ resolved
@@ -66,7 +66,12 @@
           "but doesn't break your input folder",
     )
     ..addFlag(
-<<<<<<< HEAD
+      'modify-json', 
+      help: 'Delete the "supplemental-metadata" suffix from '
+      '.json files to ensure that script works correctly',
+      defaultsTo: true,
+    )
+    ..addFlag(
       'transform-pixel-mp', 
       help: 'Transform Pixel .MP or .MV extensions to ".mp4"'
     )
@@ -75,12 +80,6 @@
       help: "Set creation time equal to the last "
       'modification date at the end of the program.'
       'Only Windows supported'
-=======
-      'modify-json', 
-      help: 'Delete the "supplemental-metadata" suffix from '
-      '.json files to ensure that script works correctly',
-      defaultsTo: true,
->>>>>>> ffea0c8a
     );
   final args = <String, dynamic>{};
   try {
@@ -235,11 +234,7 @@
   }
   await output.create(recursive: true);
 
-<<<<<<< HEAD
-  if (args['modify-json'].toString() == "0") {
-=======
   if (args['modify-json']) {
->>>>>>> ffea0c8a
     print('Fixing JSON files. Removing suffix (this may take some time)...');
     await renameIncorrectJsonFiles(input);
   }
