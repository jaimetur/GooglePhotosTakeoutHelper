--- conflicted
+++ resolved
@@ -142,11 +142,7 @@
                     return False
         if args.skip_extras_harder:
             search = r"\(\d+\)\."  # we leave the period in so it doesn't catch folders.
-<<<<<<< HEAD
             if bool(_re.search(search, file.name)):
-=======
-            if bool(_re.search(search, file)):
->>>>>>> 71d545ad
                 # PICT0003(5).jpg -> PICT0003.jpg      The regex would match "(5).", and replace it with a "."
                 plain_file = file.with_name(_re.sub(search, '.', file))
                 # if the original exists, it will ignore the (1) file, ensuring there is only one copy of each file.
