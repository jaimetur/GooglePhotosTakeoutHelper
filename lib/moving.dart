--- conflicted
+++ resolved
@@ -34,29 +34,6 @@
   final targetRelativePath = p.relative(target.path, from: link.parent.path);
   final targetPath = target.absolute.path;
   if (Platform.isWindows) {
-<<<<<<< HEAD
-    final res = await Process.run(
-      'powershell.exe',
-      [
-        '-ExecutionPolicy',
-        'Bypass',
-        '-NoLogo',
-        '-NonInteractive',
-        '-NoProfile',
-        '-Command',
-        '\$ws = New-Object -ComObject WScript.Shell; '
-            '\$s = \$ws.CreateShortcut(\'${link.path}\'); '
-            '\$s.TargetPath = \'$targetPath\'; '
-            '\$s.Save()',
-      ],
-    );
-    if (res.exitCode != 0) {
-      throw 'PowerShell doesnt work :( - '
-          'report that to @TheLastGimbus on GitHub:\n\n'
-          'https://github.com/TheLastGimbus/GooglePhotosTakeoutHelper/issues\n\n'
-          '...or try other album solution\n'
-          'sorry for inconvenience :(';
-=======
     try {
       createShortcutWin(link.path, targetPath);
     }catch (e) {
@@ -83,7 +60,6 @@
             'sorry for inconvenience :('
             '\nshortcut exc -> $e';
       }
->>>>>>> 0b123c9a
     }
     return File(link.path);
   } else {
