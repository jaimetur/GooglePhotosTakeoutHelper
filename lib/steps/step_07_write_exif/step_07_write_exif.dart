import 'package:gpth/gpth_lib_exports.dart';

/// Step 7: Write EXIF data to output files (physical files only)
///
/// Single rule (no per-strategy branching here):
///   • Process every FileEntity whose `targetPath` is not null AND `isShortcut == false`.
///   • GPS sidecar JSON is resolved using the *primary* entity's `sourcePath`.
///   • The entity's `dateTaken`/`dateAccuracy` are the authoritative timestamp/quality.
///
/// Why this shape:
///   • Step 6 (Move Files) already performed all physical moves/copies/shortcuts and
///     annotated each FileEntity with `targetPath` and `isShortcut`.
///   • We trust those flags to decide what to embed. Shortcuts are never written.
///   • This keeps Step 7 independent from album strategies.
///
/// This step embeds GPS coordinates and datetime information directly into media file
/// EXIF metadata, ensuring that location and timing data is preserved permanently with
/// each photo and video, independent of external metadata files.
///
/// ## Purpose and Benefits
///
/// ### Metadata Preservation
/// - **Permanent Embedding**: GPS and datetime become part of the file itself
/// - **Software Compatibility**: Works with all photo viewers and editing applications
/// - **Future-Proofing**: Data remains accessible even if JSON files are lost
/// - **Standard Compliance**: Uses standard EXIF tags recognized by all photo software
///
/// ### Data Sources
/// - **GPS Coordinates**: Extracted from Google Photos JSON metadata files
/// - **DateTime Information**: Uses accurately extracted photo creation timestamps
/// - **Timezone Handling**: Properly handles timezone conversion and UTC timestamps
/// - **Precision Preservation**: Maintains full coordinate and timestamp precision
///
/// ## EXIF Writing Process
///
/// ### GPS Coordinate Processing
/// 1. **JSON Extraction**: Reads GPS data from associated `.json` metadata files
/// 2. **Coordinate Conversion**: Converts decimal degrees to EXIF DMS (Degrees/Minutes/Seconds) format
/// 3. **Reference Assignment**: Sets proper hemisphere references (N/S, E/W)
/// 4. **Precision Handling**: Maintains coordinate accuracy to GPS precision limits
/// 5. **Validation**: Verifies coordinates are within valid Earth coordinate ranges
///
/// ### DateTime Embedding
/// 1. **Source Selection**: Uses the most accurate datetime from extraction step
/// 2. **Format Conversion**: Converts to EXIF datetime format (YYYY:MM:DD HH:MM:SS)
/// 3. **Tag Assignment**: Writes to appropriate EXIF datetime tags
/// 4. **Timezone Preservation**: Includes timezone information when available
/// 5. **Consistency Check**: Ensures all datetime tags are synchronized
///
/// ### EXIF Tag Management
/// - **Standard Tags**: Uses industry-standard EXIF tag numbers and formats
/// - **Multiple Tags**: Writes to primary and subsecond datetime tags
/// - **GPS Tags**: Populates comprehensive GPS tag set (latitude, longitude, altitude, etc.)
/// - **Metadata Preservation**: Maintains existing EXIF data while adding new information
///
/// ## Configuration and Control
///
/// ### Processing Options
/// - **Enable/Disable**: Controlled by `writeExif` configuration setting
/// - **Selective Processing**: Only processes files that lack existing EXIF datetime
/// - **Overwrite Protection**: Avoids overwriting existing accurate EXIF data
/// - **Source Filtering**: Only writes data extracted from reliable sources
///
/// ### Quality Control
/// - **Data Validation**: Verifies GPS coordinates and datetime values before writing
/// - **Format Verification**: Ensures data meets EXIF standard requirements
/// - **Error Detection**: Identifies and reports files that cannot be processed
/// - **Integrity Checking**: Confirms EXIF data was written correctly
///
/// ## Technical Implementation
///
/// ### File Format Support
/// - **JPEG Files**: Full EXIF support with standard embedding
/// - **TIFF Files**: Native EXIF support with comprehensive tag coverage
/// - **RAW Formats**: Uses ExifTool for advanced RAW file EXIF writing
/// - **Video Files**: Limited metadata support where format allows
///
/// ### ExifTool Integration
/// - **External Tool**: Uses ExifTool for comprehensive format support
/// - **Fallback Support**: Uses built-in EXIF writing when ExifTool unavailable
/// - **Format Coverage**: Supports hundreds of image and video formats
/// - **Advanced Features**: Handles complex metadata scenarios and edge cases
///
/// ### Performance Optimization
/// - **Batch Processing**: Groups multiple files for efficient processing
/// - **Memory Management**: Processes files without loading full content
/// - **I/O Minimization**: Optimizes file read/write operations
///
/// - **Progress Tracking**: Provides user feedback for long-running operations
///
/// ## Error Handling and Recovery
///
/// ### File Access Issues
/// - **Permission Errors**: Gracefully handles read-only or protected files
/// - **File Locks**: Manages files locked by other applications
/// - **Corrupted Files**: Skips files with corrupted EXIF segments
/// - **Format Limitations**: Handles unsupported file formats appropriately
///
/// ### Data Integrity Protection
/// - **Backup Creation**: Optionally creates backups before modifying files
/// - **Rollback Capability**: Can restore original files if issues occur
/// - **Verification**: Confirms EXIF data was written correctly
/// - **Partial Failure Handling**: Continues processing when individual files fail
///
/// ### External Tool Dependencies
/// - **ExifTool Detection**: Automatically detects ExifTool availability
/// - **Fallback Mechanisms**: Uses alternative methods when ExifTool unavailable
/// - **Version Compatibility**: Works with different ExifTool versions
/// - **Error Recovery**: Handles ExifTool execution errors gracefully
///
/// ## Data Quality and Validation
///
/// ### GPS Coordinate Validation
/// - **Range Checking**: Ensures coordinates are within valid Earth bounds
/// - **Precision Limits**: Respects GPS precision limitations
/// - **Format Verification**: Validates coordinate format before writing
/// - **Reference Consistency**: Ensures hemisphere references match coordinate signs
///
/// ### DateTime Validation
/// - **Reasonable Dates**: Rejects obviously incorrect dates (future/prehistoric)
/// - **Format Compliance**: Ensures datetime meets EXIF standard requirements
/// - **Timezone Handling**: Properly manages timezone information
/// - **Accuracy Tracking**: Preserves information about date extraction accuracy
///
/// ## Integration and Dependencies
///
/// ### Prerequisites
/// - **Date Extraction**: Requires completed date extraction from Step 4
/// - **JSON Processing**: Needs JSON metadata files for GPS coordinate extraction
/// - **File Accessibility**: Files must be writable for EXIF modification
/// - **Tool Availability**: ExifTool recommended for best format support
///
/// ### Step Coordination
/// - **After Date Extraction**: Runs after accurate datetime determination
/// - **Before File Moving**: Embeds metadata before final file organization
/// - **Coordinate with Album Finding**: May benefit from consolidated file information
/// - **Performance Consideration**: Balances thoroughness with processing speed
///
/// ## User Benefits and Use Cases
///
/// ### Photo Management
/// - **Geotagging**: Enables location-based photo organization and mapping
/// - **Timeline Accuracy**: Ensures correct chronological sorting in all applications
/// - **Software Compatibility**: Works with Adobe Lightroom, Apple Photos, Google Photos web
/// - **Archive Longevity**: Creates self-contained files with embedded metadata
///
/// ### Professional Workflows
/// - **Client Delivery**: Photos delivered with proper embedded metadata
/// - **Stock Photography**: Images have complete location and timing information
/// - **Legal Documentation**: Embedded metadata provides verifiable timestamps
/// - **Scientific Research**: Preserves precise location and timing data
///
/// ## Statistics and Reporting
///
/// ### Processing Metrics
/// - **GPS Coordinates Written**: Count of files with GPS data successfully embedded
/// - **DateTime Updates**: Number of files with datetime information added
/// - **Processing Performance**: Files processed per second and total duration
/// - **Error Tracking**: Files that couldn't be processed and reasons why
///
/// ### Quality Metrics
/// - **Data Source Breakdown**: Statistics on GPS/datetime data sources
/// - **Format Coverage**: Which file formats were successfully processed
/// - **Tool Usage**: Whether ExifTool or built-in methods were used
/// - **Validation Results**: How many files passed data validation checks

class WriteExifStep extends ProcessingStep with LoggerMixin {
  const WriteExifStep() : super('Write EXIF Data');

  @override
  Future<StepResult> execute(final ProcessingContext context) async {
    const int stepId = 7;
    // -------- Resume check: if step 7 is already completed, load and return stored result --------
    try {
      final progress = await StepProgressLoader.readProgressJson(context);
      if (progress != null && StepProgressLoader.isStepCompleted(progress, stepId, context: context)) {
        final dur = StepProgressLoader.readDurationForStep(progress, stepId);
        final data = StepProgressLoader.readResultDataForStep(progress, stepId);
        final msg = StepProgressLoader.readMessageForStep(progress, stepId);
        StepProgressLoader.updateMediaEntityCollection(context, progress['media_entity_collection_object'], progressJson: progress);
        logPrint('[Step $stepId/8] Auto-Resume enabled: step already completed previously, loading results from progress.json');
        return StepResult.success(stepName: name, duration: dur, data: data, message: msg.isEmpty ? 'Resume: loaded Step $stepId results from progress.json' : msg);
      }
    } catch (_) {
      // If resume fails, continue with normal execution
    }

    final stopWatch = Stopwatch()..start();

    try {
<<<<<<< HEAD
      logPrint('[Step $stepId/8] Writing EXIF data on physical files in output (this may take a while)...');
=======
      logPrint(
        '[Step 7/8] Writing EXIF data on physical files in output (this may take a while)...',
      );
>>>>>>> b191a52f
      if (!context.config.writeExif) {
        stopWatch.stop();
        final stepResult = StepResult.success(
          stepName: name,
          duration: stopWatch.elapsed,
          data: {
            'coordinatesWritten': 0,
            'dateTimesWritten': 0,
            'skipped': true,
          },
          message: 'EXIF writing skipped per configuration',
        );
        // Persist progress.json only on success (do NOT save on failure)
        await StepProgressSaver.saveProgress(context: context, stepId: stepId, duration: stopWatch.elapsed, stepResult: stepResult);

        return stepResult;
      }

      // Use the new service-level orchestrator to run the whole logic.
      // This keeps Step7 thin and lets the service reuse helpers/state efficiently.
      final exifTool = ServiceContainer.instance.exifTool; // may be null
      final orchestrator = WriteExifProcessingService(exifTool: exifTool);

      final outcome = await orchestrator.processCollection(
        context: context,
        logger: this, // pass-through for consistent logging format
      );

      // Dump internal writer stats (resets counters) exactly as before.
      WriteExifAuxiliaryService.dumpWriterStats(logger: this);

      stopWatch.stop();
      final stepResult = StepResult.success(
        stepName: name,
        duration: stopWatch.elapsed,
        data: {
          'coordinatesWritten': outcome.coordinatesWritten,
          'dateTimesWritten': outcome.dateTimesWritten,
          'rawGpsWrites': outcome.rawGpsWrites,
          'rawDateWrites': outcome.rawDateWrites,
          'skipped': false,
        },
        message: 'Wrote EXIF data to ${outcome.filesTouched} files',
      );

      // Persist progress.json only on success (do NOT save on failure)
      await StepProgressSaver.saveProgress(context: context, stepId: stepId, duration: stopWatch.elapsed, stepResult: stepResult);

      return stepResult;
    } catch (e) {
      stopWatch.stop();
      if (!WriteExifProcessingService.shouldSilenceExiftoolError(e)) {
        logError('[Step $stepId/8] Failed to write EXIF data: $e', forcePrint: true);
      }
      return StepResult.failure(
        stepName: name,
        duration: stopWatch.elapsed,
        error: e is Exception ? e : Exception(e.toString()),
        message: 'Failed to write EXIF data',
      );
    }
  }

  @override
  bool shouldSkip(final ProcessingContext context) =>
      context.mediaCollection.isEmpty;
}<|MERGE_RESOLUTION|>--- conflicted
+++ resolved
@@ -188,13 +188,7 @@
     final stopWatch = Stopwatch()..start();
 
     try {
-<<<<<<< HEAD
       logPrint('[Step $stepId/8] Writing EXIF data on physical files in output (this may take a while)...');
-=======
-      logPrint(
-        '[Step 7/8] Writing EXIF data on physical files in output (this may take a while)...',
-      );
->>>>>>> b191a52f
       if (!context.config.writeExif) {
         stopWatch.stop();
         final stepResult = StepResult.success(
